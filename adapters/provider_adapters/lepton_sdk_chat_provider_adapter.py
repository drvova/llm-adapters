"""Notes
- Context length not found in the lepton docs.
- Each model has it own base url.
"""

import re
from typing import Pattern

from httpx import URL
from openai.types.chat.chat_completion_chunk import (
    ChatCompletionChunk,
    Choice,
    ChoiceDelta,
)

from adapters.abstract_adapters.openai_sdk_chat_adapter import OpenAISDKChatAdapter
from adapters.abstract_adapters.provider_adapter_mixin import ProviderAdapterMixin
from adapters.types import Cost, Model, ModelPredicates

PROVIDER_NAME = "lepton"
BASE_URL = "https://{}.lepton.run/api/v1/"
API_KEY_NAME = "LEPTON_API_KEY"
API_KEY_PATTERN = re.compile(r".*")
BASE_PREDICATES = ModelPredicates(
    open_source=True,
    gdpr_compliant=True,
)


class LeptonModel(Model):
    base_url: str
    provider_name: str = PROVIDER_NAME

    supports_streaming: bool = True
<<<<<<< HEAD
    supports_repeating_roles: bool = True
    supports_system: bool = True
    supports_multiple_system: bool = True
    supports_empty_content: bool = True
    supports_tool_choice_required: bool = True
    supports_last_assistant: bool = True
    supports_first_assistant: bool = True
=======
    predicates: ModelPredicates = BASE_PREDICATES
>>>>>>> 1389eff3


# TODO: add more models
MODELS = [
    LeptonModel(
        base_url=BASE_URL.format("mistral-7b"),
        name="mistral-7b",
        cost=Cost(prompt=0.07e-6, completion=0.07e-6),
        context_length=8192,
        vendor_name="mistralai",
    ),
    LeptonModel(
        base_url=BASE_URL.format("mixtral-8x7b"),
        name="mixtral-8x7b",
        cost=Cost(prompt=0.50e-6, completion=0.50e-6),
        context_length=32768,
        vendor_name="mistralai",
    ),
    LeptonModel(
        base_url=BASE_URL.format("qwen2-72b"),
        name="qwen2-72b",
        cost=Cost(prompt=0.8e-6, completion=0.8e-6),
        context_length=128000,
        vendor_name="qwen",
    ),
    LeptonModel(
        base_url=BASE_URL.format("wizardlm-2-7b"),
        name="wizardlm-2-7b",
        cost=Cost(prompt=0.07e-6, completion=0.07e-6),
        context_length=32000,
        vendor_name="wizardlm",
    ),
    LeptonModel(
        base_url=BASE_URL.format("wizardlm-2-8x22b"),
        name="wizardlm-2-8x22b",
        cost=Cost(prompt=1.0e-6, completion=1.0e-6),
        context_length=64000,
        vendor_name="wizardlm",
    ),
    LeptonModel(
        base_url=BASE_URL.format("dolphin-mixtral-8x7b"),
        name="dolphin-mixtral-8x7b",
        cost=Cost(prompt=0.5e-6, completion=0.5e-6),
        context_length=32000,
        vendor_name="mistralai",
    ),
]


class LeptonSDKChatProviderAdapter(ProviderAdapterMixin, OpenAISDKChatAdapter):
    _current_model: LeptonModel

    @staticmethod
    def get_supported_models():
        return MODELS

    @staticmethod
    def get_provider_name() -> str:
        return PROVIDER_NAME

    @staticmethod
    def get_api_key_name() -> str:
        return API_KEY_NAME

    @staticmethod
    def get_api_key_pattern() -> Pattern:
        return API_KEY_PATTERN

    def get_base_sdk_url(self) -> str:
        return BASE_URL

    def _set_current_model(self, model: Model) -> None:
        super()._set_current_model(model)

        self._sync_client.base_url = URL(self._current_model.base_url)
        self._async_client.base_url = URL(self._current_model.base_url)

    def extract_stream_response(self, request, response: ChatCompletionChunk) -> str:
        # It must be the last response from Lepton that is empty.
        if not response.choices:
            response.choices = [
                Choice(
                    delta=ChoiceDelta(),
                    finish_reason="stop",
                    index=0,
                ),
            ]
        elif response.choices[0].delta.content is None:
            # It must be the first response.
            # Most models start with an empty string.
            response.choices[0].delta.content = ""

        return f"data: {response.model_dump_json()}\n\n"<|MERGE_RESOLUTION|>--- conflicted
+++ resolved
@@ -32,7 +32,6 @@
     provider_name: str = PROVIDER_NAME
 
     supports_streaming: bool = True
-<<<<<<< HEAD
     supports_repeating_roles: bool = True
     supports_system: bool = True
     supports_multiple_system: bool = True
@@ -40,9 +39,8 @@
     supports_tool_choice_required: bool = True
     supports_last_assistant: bool = True
     supports_first_assistant: bool = True
-=======
+
     predicates: ModelPredicates = BASE_PREDICATES
->>>>>>> 1389eff3
 
 
 # TODO: add more models
