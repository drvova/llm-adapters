--- conflicted
+++ resolved
@@ -44,25 +44,6 @@
         supports_first_assistant=False,
     ),
     FireworksModel(
-<<<<<<< HEAD
-=======
-        name="llama-v3-8b-instruct",
-        cost=Cost(prompt=0.2e-6, completion=0.2e-6),
-        context_length=8192,
-        vendor_name="accounts/fireworks/models",
-        predicates=BASE_PREDICATES.model_copy(update={"gdpr_compliant": False}),
-    ),
-    FireworksModel(
-        name="llama-v3-70b-instruct",
-        cost=Cost(prompt=0.9e-6, completion=0.9e-6),
-        context_length=8192,
-        vendor_name="accounts/fireworks/models",
-        predicates=BASE_PREDICATES.model_copy(
-            update={"is_nsfw": True, "gdpr_compliant": False}
-        ),
-    ),
-    FireworksModel(
->>>>>>> 1389eff3
         name="mixtral-8x22b-instruct",
         cost=Cost(prompt=0.9e-6, completion=0.9e-6),
         context_length=65536,
@@ -79,36 +60,24 @@
         name="llama-v3p1-405b-instruct",
         cost=Cost(prompt=3.0e-6, completion=3.0e-6),
         context_length=131072,
-<<<<<<< HEAD
         vendor_name="meta-llama",
-=======
-        vendor_name="accounts/fireworks/models",
         predicates=BASE_PREDICATES.model_copy(update={"gdpr_compliant": False}),
->>>>>>> 1389eff3
     ),
     FireworksModel(
         name="llama-v3p1-70b-instruct",
         cost=Cost(prompt=0.9e-6, completion=0.9e-6),
         context_length=131072,
-<<<<<<< HEAD
         vendor_name="meta-llama",
-=======
-        vendor_name="accounts/fireworks/models",
         predicates=BASE_PREDICATES.model_copy(
             update={"is_nsfw": True, "gdpr_compliant": False}
         ),
->>>>>>> 1389eff3
     ),
     FireworksModel(
         name="llama-v3p1-8b-instruct",
         cost=Cost(prompt=0.2e-6, completion=0.2e-6),
         context_length=131072,
-<<<<<<< HEAD
         vendor_name="meta-llama",
-=======
-        vendor_name="accounts/fireworks/models",
         predicates=BASE_PREDICATES.model_copy(update={"gdpr_compliant": False}),
->>>>>>> 1389eff3
     ),
 ]
 
