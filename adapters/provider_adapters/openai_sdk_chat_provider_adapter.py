--- conflicted
+++ resolved
@@ -30,12 +30,8 @@
     supports_n: bool = True
     supports_json_output: bool = True
     supports_json_content: bool = True
-<<<<<<< HEAD
-=======
-    vendor_name: str = PROVIDER_NAME
-    provider_name: str = PROVIDER_NAME
+
     predicates: ModelPredicates = BASE_PREDICATES
->>>>>>> 1389eff3
 
 
 MODELS = [
