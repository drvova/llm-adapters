--- conflicted
+++ resolved
@@ -31,78 +31,6 @@
 
 MODELS = [
     DeepInfraModel(
-<<<<<<< HEAD
-=======
-        name="gemma-2-27b-it",
-        cost=Cost(prompt=2.7e-6, completion=2.7e-6),
-        context_length=4096,
-        vendor_name="google",
-    ),
-    DeepInfraModel(
-        name="gemma-2-9b-it",
-        cost=Cost(prompt=0.6e-6, completion=0.6e-6),
-        context_length=4096,
-        vendor_name="google",
-    ),
-    DeepInfraModel(
-        name="Mistral-7B-Instruct-v0.3",
-        cost=Cost(prompt=0.055e-6, completion=0.055e-6),
-        context_length=32768,
-        vendor_name="mistralai",
-    ),
-    # this model is replaced by gemma-2-9b-it
-    # DeepInfraModel(
-    #     name="gemma-1.1-7b-it",
-    #     cost=Cost(prompt=0.07e-6, completion=0.07e-6),
-    #     context_length=8192,
-    #     vendor_name="google",
-    # ),
-    DeepInfraModel(
-        name="Mistral-7B-Instruct-v0.2",
-        cost=Cost(prompt=0.055e-6, completion=0.055e-6),
-        context_length=32768,
-        vendor_name="mistralai",
-    ),
-    DeepInfraModel(
-        name="Mixtral-8x7B-Instruct-v0.1",
-        cost=Cost(prompt=0.24e-6, completion=0.24e-6),
-        context_length=32000,
-        vendor_name="mistralai",
-    ),
-    DeepInfraModel(
-        name="Mixtral-8x22B-Instruct-v0.1",
-        cost=Cost(prompt=0.65e-6, completion=0.65e-6),
-        context_length=65536,
-        vendor_name="mistralai",
-        supports_n=False,
-    ),
-    # DeepInfraModel(
-    #     name="dbrx-instruct",
-    #     cost=Cost(prompt=0.6e-6, completion=0.6e-6),
-    #     context_length=32768,
-    #     vendor_name="databricks",
-    #     supports_n=False,
-    # ),
-    DeepInfraModel(
-        name="Meta-Llama-3-70B-Instruct",
-        cost=Cost(prompt=0.35e-6, completion=0.40e-6),
-        context_length=8000,
-        vendor_name="meta-llama",
-        supports_n=False,
-        predicates=BASE_PREDICATES.model_copy(
-            update={"is_nsfw": True, "gdpr_compliant": False}
-        ),
-    ),
-    DeepInfraModel(
-        name="Meta-Llama-3-8B-Instruct",
-        cost=Cost(prompt=0.055e-6, completion=0.055e-6),
-        context_length=8000,
-        vendor_name="meta-llama",
-        supports_n=False,
-        predicates=BASE_PREDICATES.model_copy(update={"gdpr_compliant": False}),
-    ),
-    DeepInfraModel(
->>>>>>> 1389eff3
         name="Meta-Llama-3.1-405B-Instruct",
         cost=Cost(prompt=2.7e-6, completion=2.7e-6),
         context_length=32000,
