--- conflicted
+++ resolved
@@ -15,51 +15,24 @@
 class PerplexityModel(Model):
     vendor_name: str = PROVIDER_NAME
     provider_name: str = PROVIDER_NAME
-<<<<<<< HEAD
 
     supports_streaming: bool = True
     supports_repeating_roles: bool = True
     supports_system: bool = True
     supports_tool_choice_required: bool = True
-=======
     supports_multiple_system: bool = False
     supports_empty_content: bool = False
     supports_first_assistant: bool = False
     supports_last_assistant: bool = False
+
     predicates: ModelPredicates = BASE_PREDICATES
->>>>>>> 1389eff3
 
 
 MODELS = [
     PerplexityModel(
         name="llama-3.1-sonar-small-128k-online",
         cost=Cost(prompt=0.2e-6, completion=0.2e-6, request=0.005),
-<<<<<<< HEAD
         context_length=127072,
-=======
-        context_length=28000,
-    ),
-    PerplexityModel(
-        name="llama-3-sonar-large-32k-chat",
-        cost=Cost(prompt=1.0e-6, completion=1.0e-6),
-        context_length=32768,
-    ),
-    PerplexityModel(
-        name="llama-3-sonar-large-32k-online",
-        cost=Cost(prompt=1.0e-6, completion=1.0e-6, request=0.005),
-        context_length=28000,
-    ),
-    PerplexityModel(
-        name="llama-3-8b-instruct",
-        cost=Cost(prompt=0.20e-6, completion=0.20e-6),
-        context_length=8192,
-    ),
-    PerplexityModel(
-        name="llama-3-70b-instruct",
-        cost=Cost(prompt=1.0e-6, completion=1.0e-6),
-        context_length=8192,
-        predicates=BASE_PREDICATES.model_copy(update={"is_nsfw": True}),
->>>>>>> 1389eff3
     ),
     PerplexityModel(
         name="llama-3.1-sonar-large-128k-online",
@@ -90,18 +63,14 @@
         name="llama-3.1-8b-instruct",
         cost=Cost(prompt=0.2e-6, completion=0.2e-6),
         context_length=131072,
-        vendor_name="meta-lama",
+        vendor_name="meta-llama",
     ),
     PerplexityModel(
         name="llama-3.1-70b-instruct",
         cost=Cost(prompt=1e-6, completion=1e-6),
         context_length=131072,
-<<<<<<< HEAD
-        vendor_name="meta-lama",
-=======
-        provider_name="meta-lama",
+        vendor_name="meta-llama",
         predicates=BASE_PREDICATES.model_copy(update={"is_nsfw": True}),
->>>>>>> 1389eff3
     ),
 ]
 
