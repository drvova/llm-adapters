--- conflicted
+++ resolved
@@ -20,11 +20,7 @@
 isort = "^5.12.0"
 multidict = "^6.0.4"
 regex = "^2023.8.8"
-<<<<<<< HEAD
 requests = "^2.32.2"
-=======
-requests = "^2.32.0"
->>>>>>> b1ff75a8
 yarl = "^1.9.2"
 asyncio = "^3.4.3"
 tiktoken = "^0.5.1"
