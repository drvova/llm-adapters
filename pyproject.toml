--- conflicted
+++ resolved
@@ -1,10 +1,6 @@
 [tool.poetry]
 name = "martian-adapters"
-<<<<<<< HEAD
 version = "5.15.0"
-=======
-version = "5.14.0"
->>>>>>> b02e707f
 description = "Adapters as API gateways to Different LLM Models"
 authors = ["Martian team <team@withmartian.com>"]
 readme = "README.md"
