[tool.poetry]
name = "martian-adapters"
<<<<<<< HEAD
version = "5.20.0"
=======
version = "5.19.1"
>>>>>>> 501e6275
description = "Adapters as API gateways to Different LLM Models"
authors = ["Martian team <team@withmartian.com>"]
readme = "README.md"
packages = [{include = "adapters", from = "."}]

[tool.poetry.dependencies]
python = "^3.11"
aiohttp = "^3.9.5"
aiolimiter = "^1.1.0"
aiosignal = "^1.3.1"
anthropic = "^0.31.2"
async-timeout = "^4.0.3"
attrs = "^23.1.0"
isort = "^5.12.0"
regex = "^2023.8.8"
requests = "^2.32.2"
asyncio = "^3.4.3"
pydantic = "^2.4.2"
openai = "^1.36.0"
google-generativeai = "^0.7.2"
cohere = "^5.6.1"
nest-asyncio = "^1.6.0"

[tool.poetry.group.test.dependencies]
pytest = "^8.2.2"
pytest-dotenv = "^0.5.2"
pytest-asyncio = "^0.23.8"
pytest-recording = "^0.13.2"
pylint = "^3.2.5"
mypy = "^1.11.0"
vcrpy = "^6.0.1"

[tool.poetry.group.pre-commit.dependencies]
pre-commit = "^3.7.1"

[build-system]
requires = ["poetry-core"]
build-backend = "poetry.core.masonry.api"

[tool.pytest.ini_options]
asyncio_mode = "auto"<|MERGE_RESOLUTION|>--- conflicted
+++ resolved
@@ -1,10 +1,6 @@
 [tool.poetry]
 name = "martian-adapters"
-<<<<<<< HEAD
 version = "5.20.0"
-=======
-version = "5.19.1"
->>>>>>> 501e6275
 description = "Adapters as API gateways to Different LLM Models"
 authors = ["Martian team <team@withmartian.com>"]
 readme = "README.md"
